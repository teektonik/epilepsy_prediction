{
 "cells": [
  {
<<<<<<< HEAD
   "cell_type": "code",
   "execution_count": 214,
   "id": "ccea7699",
=======
   "cell_type": "markdown",
   "id": "4c2f8776",
>>>>>>> e0abd8b9
   "metadata": {},
   "source": [
<<<<<<< HEAD
    "import os\n",
    "from importlib import reload\n",
    "import torch\n",
    "import torch.nn as nn\n",
    "from torch.utils.data import Dataset\n",
    "import numpy as np\n",
    "import pandas as pd\n",
    "import dataset_formatter\n",
    "reload(dataset_formatter)\n",
    "from dataset_formatter import DatasetFormatter "
=======
    "## Detecting epileptic seizures"
>>>>>>> e0abd8b9
   ]
  },
  {
   "cell_type": "code",
<<<<<<< HEAD
   "execution_count": 215,
   "id": "8c822537",
   "metadata": {},
   "outputs": [],
   "source": [
    "import torch\n",
    "from torch.utils.data import Dataset, DataLoader, random_split\n",
    "import lightning as L\n",
    "import dataset\n",
    "reload(dataset)\n",
    "from model import BaselineModel\n",
=======
   "execution_count": null,
   "id": "e1732640",
   "metadata": {},
   "outputs": [],
   "source": [
    "import os\n",
    "\n",
    "import numpy as np\n",
    "import pandas as pd\n",
    "\n",
    "import lightning as L\n",
    "from pytorch_lightning.loggers import WandbLogger\n",
    "from torch.utils.data import Dataset, DataLoader, random_split\n",
    "\n",
    "from model import LSTMDetector\n",
>>>>>>> e0abd8b9
    "from dataset import EpilepsyDataset\n",
    "from dataset_formatter import DatasetFormatter\n",
    "from model_arguments import ModelArguments"
   ]
  },
  {
   "cell_type": "markdown",
   "id": "0b2f7b98",
   "metadata": {},
   "source": [
    "### Defining parameters (such as data paths, signals, etc.)"
   ]
  },
  {
   "cell_type": "code",
   "execution_count": 208,
   "id": "e677c1d6",
   "metadata": {},
   "outputs": [],
   "source": [
    "dataset = DatasetFormatter('/workspace/data_seerpy/data_seerpy/data/')"
   ]
  },
  {
   "cell_type": "code",
   "execution_count": null,
<<<<<<< HEAD
   "id": "48fed872",
   "metadata": {},
   "outputs": [],
   "source": [
    "dataset.preprocess('/workspace/new_data/')"
   ]
  },
  {
   "cell_type": "code",
   "execution_count": 211,
   "id": "0fe6fede",
=======
   "id": "819a35ff",
>>>>>>> e0abd8b9
   "metadata": {},
   "outputs": [],
   "source": [
    "arguments = ModelArguments(\n",
    "    '/workspace/new_data/', \n",
<<<<<<< HEAD
    "    ['Acc x', 'Acc y', 'Acc z', 'Acc Mag', 'BVP', 'EDA'],\n",
    "    23040, True, True\n",
=======
    "    '/workspace/labels.csv', \n",
    "    ['Acc x', 'Acc y', 'Acc z', 'Acc Mag', 'EDA', 'BVP'],\n",
    "    True\n",
>>>>>>> e0abd8b9
    ")"
   ]
  },
  {
   "cell_type": "markdown",
   "id": "825f4a7b",
   "metadata": {},
   "source": [
    "### Set the train and test datasets"
   ]
  },
  {
   "cell_type": "code",
   "execution_count": null,
   "id": "4ab7aed9",
   "metadata": {},
   "outputs": [],
   "source": [
    "epilepsy_dataset = EpilepsyDataset(arguments)"
   ]
  },
  {
   "cell_type": "code",
<<<<<<< HEAD
   "execution_count": 202,
   "id": "16747343",
=======
   "execution_count": null,
   "id": "ed8da67d",
>>>>>>> e0abd8b9
   "metadata": {},
   "outputs": [],
   "source": [
    "train_size = int(0.7 * len(epilepsy_dataset))\n",
    "test_size = len(epilepsy_dataset) - train_size\n",
    "\n",
    "train_dataset, test_dataset = random_split(epilepsy_dataset, [train_size, test_size])\n",
    "\n",
    "train_dataloader = DataLoader(epilepsy_dataset, batch_size=16, shuffle=True, num_workers=4)\n",
    "test_dataloader = DataLoader(test_dataset, batch_size=16, shuffle=False, num_workers=4)"
   ]
  },
  {
   "cell_type": "markdown",
   "id": "712de31e",
   "metadata": {},
   "source": [
    "### Defining our model"
   ]
  },
  {
   "cell_type": "code",
<<<<<<< HEAD
   "execution_count": 203,
   "id": "bc4a53d3",
   "metadata": {},
   "outputs": [],
   "source": [
    "model = BaselineModel(19)"
=======
   "execution_count": null,
   "id": "9191272f",
   "metadata": {},
   "outputs": [],
   "source": [
    "model = LSTMDetector(arguments.number_of_channels)"
   ]
  },
  {
   "cell_type": "markdown",
   "id": "91c1f038",
   "metadata": {},
   "source": [
    "### Training"
>>>>>>> e0abd8b9
   ]
  },
  {
   "cell_type": "code",
<<<<<<< HEAD
   "execution_count": 204,
   "id": "65f41f25",
=======
   "execution_count": null,
   "id": "0c85d0e0",
>>>>>>> e0abd8b9
   "metadata": {},
   "outputs": [
    {
     "name": "stderr",
     "output_type": "stream",
     "text": [
      "GPU available: True (cuda), used: True\n",
      "TPU available: False, using: 0 TPU cores\n",
      "IPU available: False, using: 0 IPUs\n",
      "HPU available: False, using: 0 HPUs\n",
      "/usr/local/lib/python3.10/dist-packages/lightning/pytorch/trainer/configuration_validator.py:74: You defined a `validation_step` but have no `val_dataloader`. Skipping val loop.\n",
      "LOCAL_RANK: 0 - CUDA_VISIBLE_DEVICES: [0]\n",
      "\n",
      "  | Name       | Type             | Params\n",
      "------------------------------------------------\n",
      "0 | rnn        | LSTM             | 472 K \n",
      "1 | fc         | Linear           | 66.0 K\n",
      "2 | fc2        | Linear           | 1.0 K \n",
      "3 | sigmoid    | Sigmoid          | 0     \n",
      "4 | relu       | ReLU             | 0     \n",
      "5 | criterion  | CrossEntropyLoss | 0     \n",
      "6 | acc_metric | BinaryAccuracy   | 0     \n",
      "7 | f1_score   | BinaryF1Score    | 0     \n",
      "8 | recall     | BinaryRecall     | 0     \n",
      "9 | precision  | BinaryPrecision  | 0     \n",
      "------------------------------------------------\n",
      "539 K     Trainable params\n",
      "0         Non-trainable params\n",
      "539 K     Total params\n",
      "2.159     Total estimated model params size (MB)\n",
      "/usr/local/lib/python3.10/dist-packages/lightning/pytorch/loops/fit_loop.py:298: The number of training batches (24) is smaller than the logging interval Trainer(log_every_n_steps=50). Set a lower value for log_every_n_steps if you want to see logs for the training epoch.\n"
     ]
    },
    {
     "name": "stdout",
     "output_type": "stream",
     "text": [
      "Epoch 99: 100%|████████████████████████████████████████| 24/24 [00:20<00:00,  1.16it/s, v_num=56, train_loss=0.297, train_acc=0.750, train_f1=0.667, train_recall=0.500, train_precision=1.000]"
     ]
    },
    {
     "name": "stderr",
     "output_type": "stream",
     "text": [
      "`Trainer.fit` stopped: `max_epochs=100` reached.\n"
     ]
    },
    {
     "name": "stdout",
     "output_type": "stream",
     "text": [
      "Epoch 99: 100%|████████████████████████████████████████| 24/24 [00:20<00:00,  1.16it/s, v_num=56, train_loss=0.297, train_acc=0.750, train_f1=0.667, train_recall=0.500, train_precision=1.000]\n"
     ]
    }
   ],
   "source": [
<<<<<<< HEAD
    "trainer = L.Trainer(max_epochs=100, logger=True)\n",
=======
    "wandb_logger = WandbLogger()\n",
    "\n",
    "trainer = L.Trainer(max_epochs=25, logger=wandb_logger)\n",
>>>>>>> e0abd8b9
    "trainer.fit(model=model, train_dataloaders=train_dataloader)"
   ]
  },
  {
   "cell_type": "markdown",
   "id": "96bc0e8e",
   "metadata": {},
   "source": [
    "### Testing"
   ]
  },
  {
   "cell_type": "code",
<<<<<<< HEAD
   "execution_count": 205,
   "id": "8b973db7",
=======
   "execution_count": null,
   "id": "c3b7ce02",
>>>>>>> e0abd8b9
   "metadata": {},
   "outputs": [
    {
     "name": "stderr",
     "output_type": "stream",
     "text": [
      "Restoring states from the checkpoint path at /workspace/team_workspace/hotinfdensedot/epilepsy_prediction/lightning_logs/version_56/checkpoints/epoch=99-step=2400.ckpt\n",
      "LOCAL_RANK: 0 - CUDA_VISIBLE_DEVICES: [0]\n",
      "Loaded model weights from the checkpoint at /workspace/team_workspace/hotinfdensedot/epilepsy_prediction/lightning_logs/version_56/checkpoints/epoch=99-step=2400.ckpt\n"
     ]
    },
    {
     "name": "stdout",
     "output_type": "stream",
     "text": [
      "Testing DataLoader 0: 100%|██████████████████████████████████████████████████████████████████████████████████████████████████████████████████████████████████████| 7/7 [00:03<00:00,  1.94it/s]\n"
     ]
    },
    {
     "data": {
      "text/html": [
       "<pre style=\"white-space:pre;overflow-x:auto;line-height:normal;font-family:Menlo,'DejaVu Sans Mono',consolas,'Courier New',monospace\">┏━━━━━━━━━━━━━━━━━━━━━━━━━━━┳━━━━━━━━━━━━━━━━━━━━━━━━━━━┓\n",
       "┃<span style=\"font-weight: bold\">        Test metric        </span>┃<span style=\"font-weight: bold\">       DataLoader 0        </span>┃\n",
       "┡━━━━━━━━━━━━━━━━━━━━━━━━━━━╇━━━━━━━━━━━━━━━━━━━━━━━━━━━┩\n",
       "│<span style=\"color: #008080; text-decoration-color: #008080\">         test_acc          </span>│<span style=\"color: #800080; text-decoration-color: #800080\">    0.8482142686843872     </span>│\n",
       "│<span style=\"color: #008080; text-decoration-color: #008080\">          test_f1          </span>│<span style=\"color: #800080; text-decoration-color: #800080\">    0.8422717452049255     </span>│\n",
       "│<span style=\"color: #008080; text-decoration-color: #008080\">         test_loss         </span>│<span style=\"color: #800080; text-decoration-color: #800080\">    0.3162534534931183     </span>│\n",
       "│<span style=\"color: #008080; text-decoration-color: #008080\">      test_precision       </span>│<span style=\"color: #800080; text-decoration-color: #800080\">    0.8187074661254883     </span>│\n",
       "│<span style=\"color: #008080; text-decoration-color: #008080\">        test_recall        </span>│<span style=\"color: #800080; text-decoration-color: #800080\">    0.8857709169387817     </span>│\n",
       "└───────────────────────────┴───────────────────────────┘\n",
       "</pre>\n"
      ],
      "text/plain": [
       "┏━━━━━━━━━━━━━━━━━━━━━━━━━━━┳━━━━━━━━━━━━━━━━━━━━━━━━━━━┓\n",
       "┃\u001b[1m \u001b[0m\u001b[1m       Test metric       \u001b[0m\u001b[1m \u001b[0m┃\u001b[1m \u001b[0m\u001b[1m      DataLoader 0       \u001b[0m\u001b[1m \u001b[0m┃\n",
       "┡━━━━━━━━━━━━━━━━━━━━━━━━━━━╇━━━━━━━━━━━━━━━━━━━━━━━━━━━┩\n",
       "│\u001b[36m \u001b[0m\u001b[36m        test_acc         \u001b[0m\u001b[36m \u001b[0m│\u001b[35m \u001b[0m\u001b[35m   0.8482142686843872    \u001b[0m\u001b[35m \u001b[0m│\n",
       "│\u001b[36m \u001b[0m\u001b[36m         test_f1         \u001b[0m\u001b[36m \u001b[0m│\u001b[35m \u001b[0m\u001b[35m   0.8422717452049255    \u001b[0m\u001b[35m \u001b[0m│\n",
       "│\u001b[36m \u001b[0m\u001b[36m        test_loss        \u001b[0m\u001b[36m \u001b[0m│\u001b[35m \u001b[0m\u001b[35m   0.3162534534931183    \u001b[0m\u001b[35m \u001b[0m│\n",
       "│\u001b[36m \u001b[0m\u001b[36m     test_precision      \u001b[0m\u001b[36m \u001b[0m│\u001b[35m \u001b[0m\u001b[35m   0.8187074661254883    \u001b[0m\u001b[35m \u001b[0m│\n",
       "│\u001b[36m \u001b[0m\u001b[36m       test_recall       \u001b[0m\u001b[36m \u001b[0m│\u001b[35m \u001b[0m\u001b[35m   0.8857709169387817    \u001b[0m\u001b[35m \u001b[0m│\n",
       "└───────────────────────────┴───────────────────────────┘\n"
      ]
     },
     "metadata": {},
     "output_type": "display_data"
    },
    {
     "data": {
      "text/plain": [
       "[{'test_loss': 0.3162534534931183,\n",
       "  'test_acc': 0.8482142686843872,\n",
       "  'test_f1': 0.8422717452049255,\n",
       "  'test_recall': 0.8857709169387817,\n",
       "  'test_precision': 0.8187074661254883}]"
      ]
     },
     "execution_count": 205,
     "metadata": {},
     "output_type": "execute_result"
    }
   ],
   "source": [
    "trainer.test(dataloaders=test_dataloader, ckpt_path='best')"
   ]
  },
  {
   "cell_type": "code",
   "execution_count": null,
   "id": "418763b1",
   "metadata": {},
   "outputs": [],
   "source": []
  },
  {
   "cell_type": "code",
   "execution_count": null,
   "id": "d2e55a3d",
   "metadata": {},
   "outputs": [],
   "source": []
  }
 ],
 "metadata": {
  "kernelspec": {
   "display_name": "Python 3 (ipykernel)",
   "language": "python",
   "name": "python3"
  },
  "language_info": {
   "codemirror_mode": {
    "name": "ipython",
    "version": 3
   },
   "file_extension": ".py",
   "mimetype": "text/x-python",
   "name": "python",
   "nbconvert_exporter": "python",
   "pygments_lexer": "ipython3",
   "version": "3.10.12"
  }
 },
 "nbformat": 4,
 "nbformat_minor": 5
}<|MERGE_RESOLUTION|>--- conflicted
+++ resolved
@@ -1,17 +1,12 @@
 {
  "cells": [
   {
-<<<<<<< HEAD
    "cell_type": "code",
-   "execution_count": 214,
-   "id": "ccea7699",
-=======
-   "cell_type": "markdown",
-   "id": "4c2f8776",
->>>>>>> e0abd8b9
+   "execution_count": 351,
+   "id": "4a3e17c2",
    "metadata": {},
+   "outputs": [],
    "source": [
-<<<<<<< HEAD
     "import os\n",
     "from importlib import reload\n",
     "import torch\n",
@@ -22,16 +17,12 @@
     "import dataset_formatter\n",
     "reload(dataset_formatter)\n",
     "from dataset_formatter import DatasetFormatter "
-=======
-    "## Detecting epileptic seizures"
->>>>>>> e0abd8b9
    ]
   },
   {
    "cell_type": "code",
-<<<<<<< HEAD
-   "execution_count": 215,
-   "id": "8c822537",
+   "execution_count": 352,
+   "id": "79ce85ec",
    "metadata": {},
    "outputs": [],
    "source": [
@@ -41,40 +32,17 @@
     "import dataset\n",
     "reload(dataset)\n",
     "from model import BaselineModel\n",
-=======
-   "execution_count": null,
-   "id": "e1732640",
-   "metadata": {},
-   "outputs": [],
-   "source": [
-    "import os\n",
-    "\n",
-    "import numpy as np\n",
-    "import pandas as pd\n",
-    "\n",
-    "import lightning as L\n",
-    "from pytorch_lightning.loggers import WandbLogger\n",
-    "from torch.utils.data import Dataset, DataLoader, random_split\n",
-    "\n",
-    "from model import LSTMDetector\n",
->>>>>>> e0abd8b9
-    "from dataset import EpilepsyDataset\n",
+    "from dataset import RawEpilepsyDataset\n",
     "from dataset_formatter import DatasetFormatter\n",
+    "import model_arguments\n",
+    "reload (model_arguments)\n",
     "from model_arguments import ModelArguments"
    ]
   },
   {
-   "cell_type": "markdown",
-   "id": "0b2f7b98",
-   "metadata": {},
-   "source": [
-    "### Defining parameters (such as data paths, signals, etc.)"
-   ]
-  },
-  {
    "cell_type": "code",
-   "execution_count": 208,
-   "id": "e677c1d6",
+   "execution_count": 319,
+   "id": "c01b4c5e",
    "metadata": {},
    "outputs": [],
    "source": [
@@ -84,8 +52,7 @@
   {
    "cell_type": "code",
    "execution_count": null,
-<<<<<<< HEAD
-   "id": "48fed872",
+   "id": "b729c94c",
    "metadata": {},
    "outputs": [],
    "source": [
@@ -94,54 +61,26 @@
   },
   {
    "cell_type": "code",
-   "execution_count": 211,
-   "id": "0fe6fede",
-=======
-   "id": "819a35ff",
->>>>>>> e0abd8b9
+   "execution_count": 359,
+   "id": "8edcd9b1",
    "metadata": {},
    "outputs": [],
    "source": [
     "arguments = ModelArguments(\n",
     "    '/workspace/new_data/', \n",
-<<<<<<< HEAD
-    "    ['Acc x', 'Acc y', 'Acc z', 'Acc Mag', 'BVP', 'EDA'],\n",
-    "    23040, True, True\n",
-=======
     "    '/workspace/labels.csv', \n",
     "    ['Acc x', 'Acc y', 'Acc z', 'Acc Mag', 'EDA', 'BVP'],\n",
-    "    True\n",
->>>>>>> e0abd8b9
-    ")"
-   ]
-  },
-  {
-   "cell_type": "markdown",
-   "id": "825f4a7b",
-   "metadata": {},
-   "source": [
-    "### Set the train and test datasets"
+    "    True,\n",
+    "    use_raw_data=True,\n",
+    ")\n",
+    "\n",
+    "epilepsy_dataset = RawEpilepsyDataset(arguments)"
    ]
   },
   {
    "cell_type": "code",
-   "execution_count": null,
-   "id": "4ab7aed9",
-   "metadata": {},
-   "outputs": [],
-   "source": [
-    "epilepsy_dataset = EpilepsyDataset(arguments)"
-   ]
-  },
-  {
-   "cell_type": "code",
-<<<<<<< HEAD
-   "execution_count": 202,
-   "id": "16747343",
-=======
-   "execution_count": null,
-   "id": "ed8da67d",
->>>>>>> e0abd8b9
+   "execution_count": 360,
+   "id": "59a88346",
    "metadata": {},
    "outputs": [],
    "source": [
@@ -151,198 +90,36 @@
     "train_dataset, test_dataset = random_split(epilepsy_dataset, [train_size, test_size])\n",
     "\n",
     "train_dataloader = DataLoader(epilepsy_dataset, batch_size=16, shuffle=True, num_workers=4)\n",
-    "test_dataloader = DataLoader(test_dataset, batch_size=16, shuffle=False, num_workers=4)"
-   ]
-  },
-  {
-   "cell_type": "markdown",
-   "id": "712de31e",
-   "metadata": {},
-   "source": [
-    "### Defining our model"
+    "test_dataloader = DataLoader(test_dataset, batch_size=16, shuffle=False, num_workers=4)\n"
    ]
   },
   {
    "cell_type": "code",
-<<<<<<< HEAD
-   "execution_count": 203,
-   "id": "bc4a53d3",
+   "execution_count": 361,
+   "id": "b2c60817",
    "metadata": {},
    "outputs": [],
    "source": [
-    "model = BaselineModel(19)"
-=======
-   "execution_count": null,
-   "id": "9191272f",
-   "metadata": {},
-   "outputs": [],
-   "source": [
-    "model = LSTMDetector(arguments.number_of_channels)"
-   ]
-  },
-  {
-   "cell_type": "markdown",
-   "id": "91c1f038",
-   "metadata": {},
-   "source": [
-    "### Training"
->>>>>>> e0abd8b9
+    "model = BaselineModel(arguments.number_of_channels)"
    ]
   },
   {
    "cell_type": "code",
-<<<<<<< HEAD
-   "execution_count": 204,
-   "id": "65f41f25",
-=======
    "execution_count": null,
-   "id": "0c85d0e0",
->>>>>>> e0abd8b9
+   "id": "9851c0f8",
    "metadata": {},
-   "outputs": [
-    {
-     "name": "stderr",
-     "output_type": "stream",
-     "text": [
-      "GPU available: True (cuda), used: True\n",
-      "TPU available: False, using: 0 TPU cores\n",
-      "IPU available: False, using: 0 IPUs\n",
-      "HPU available: False, using: 0 HPUs\n",
-      "/usr/local/lib/python3.10/dist-packages/lightning/pytorch/trainer/configuration_validator.py:74: You defined a `validation_step` but have no `val_dataloader`. Skipping val loop.\n",
-      "LOCAL_RANK: 0 - CUDA_VISIBLE_DEVICES: [0]\n",
-      "\n",
-      "  | Name       | Type             | Params\n",
-      "------------------------------------------------\n",
-      "0 | rnn        | LSTM             | 472 K \n",
-      "1 | fc         | Linear           | 66.0 K\n",
-      "2 | fc2        | Linear           | 1.0 K \n",
-      "3 | sigmoid    | Sigmoid          | 0     \n",
-      "4 | relu       | ReLU             | 0     \n",
-      "5 | criterion  | CrossEntropyLoss | 0     \n",
-      "6 | acc_metric | BinaryAccuracy   | 0     \n",
-      "7 | f1_score   | BinaryF1Score    | 0     \n",
-      "8 | recall     | BinaryRecall     | 0     \n",
-      "9 | precision  | BinaryPrecision  | 0     \n",
-      "------------------------------------------------\n",
-      "539 K     Trainable params\n",
-      "0         Non-trainable params\n",
-      "539 K     Total params\n",
-      "2.159     Total estimated model params size (MB)\n",
-      "/usr/local/lib/python3.10/dist-packages/lightning/pytorch/loops/fit_loop.py:298: The number of training batches (24) is smaller than the logging interval Trainer(log_every_n_steps=50). Set a lower value for log_every_n_steps if you want to see logs for the training epoch.\n"
-     ]
-    },
-    {
-     "name": "stdout",
-     "output_type": "stream",
-     "text": [
-      "Epoch 99: 100%|████████████████████████████████████████| 24/24 [00:20<00:00,  1.16it/s, v_num=56, train_loss=0.297, train_acc=0.750, train_f1=0.667, train_recall=0.500, train_precision=1.000]"
-     ]
-    },
-    {
-     "name": "stderr",
-     "output_type": "stream",
-     "text": [
-      "`Trainer.fit` stopped: `max_epochs=100` reached.\n"
-     ]
-    },
-    {
-     "name": "stdout",
-     "output_type": "stream",
-     "text": [
-      "Epoch 99: 100%|████████████████████████████████████████| 24/24 [00:20<00:00,  1.16it/s, v_num=56, train_loss=0.297, train_acc=0.750, train_f1=0.667, train_recall=0.500, train_precision=1.000]\n"
-     ]
-    }
-   ],
+   "outputs": [],
    "source": [
-<<<<<<< HEAD
-    "trainer = L.Trainer(max_epochs=100, logger=True)\n",
-=======
-    "wandb_logger = WandbLogger()\n",
-    "\n",
-    "trainer = L.Trainer(max_epochs=25, logger=wandb_logger)\n",
->>>>>>> e0abd8b9
+    "trainer = L.Trainer(max_epochs=50, logger=True)\n",
     "trainer.fit(model=model, train_dataloaders=train_dataloader)"
    ]
   },
   {
-   "cell_type": "markdown",
-   "id": "96bc0e8e",
+   "cell_type": "code",
+   "execution_count": null,
+   "id": "2511749f",
    "metadata": {},
-   "source": [
-    "### Testing"
-   ]
-  },
-  {
-   "cell_type": "code",
-<<<<<<< HEAD
-   "execution_count": 205,
-   "id": "8b973db7",
-=======
-   "execution_count": null,
-   "id": "c3b7ce02",
->>>>>>> e0abd8b9
-   "metadata": {},
-   "outputs": [
-    {
-     "name": "stderr",
-     "output_type": "stream",
-     "text": [
-      "Restoring states from the checkpoint path at /workspace/team_workspace/hotinfdensedot/epilepsy_prediction/lightning_logs/version_56/checkpoints/epoch=99-step=2400.ckpt\n",
-      "LOCAL_RANK: 0 - CUDA_VISIBLE_DEVICES: [0]\n",
-      "Loaded model weights from the checkpoint at /workspace/team_workspace/hotinfdensedot/epilepsy_prediction/lightning_logs/version_56/checkpoints/epoch=99-step=2400.ckpt\n"
-     ]
-    },
-    {
-     "name": "stdout",
-     "output_type": "stream",
-     "text": [
-      "Testing DataLoader 0: 100%|██████████████████████████████████████████████████████████████████████████████████████████████████████████████████████████████████████| 7/7 [00:03<00:00,  1.94it/s]\n"
-     ]
-    },
-    {
-     "data": {
-      "text/html": [
-       "<pre style=\"white-space:pre;overflow-x:auto;line-height:normal;font-family:Menlo,'DejaVu Sans Mono',consolas,'Courier New',monospace\">┏━━━━━━━━━━━━━━━━━━━━━━━━━━━┳━━━━━━━━━━━━━━━━━━━━━━━━━━━┓\n",
-       "┃<span style=\"font-weight: bold\">        Test metric        </span>┃<span style=\"font-weight: bold\">       DataLoader 0        </span>┃\n",
-       "┡━━━━━━━━━━━━━━━━━━━━━━━━━━━╇━━━━━━━━━━━━━━━━━━━━━━━━━━━┩\n",
-       "│<span style=\"color: #008080; text-decoration-color: #008080\">         test_acc          </span>│<span style=\"color: #800080; text-decoration-color: #800080\">    0.8482142686843872     </span>│\n",
-       "│<span style=\"color: #008080; text-decoration-color: #008080\">          test_f1          </span>│<span style=\"color: #800080; text-decoration-color: #800080\">    0.8422717452049255     </span>│\n",
-       "│<span style=\"color: #008080; text-decoration-color: #008080\">         test_loss         </span>│<span style=\"color: #800080; text-decoration-color: #800080\">    0.3162534534931183     </span>│\n",
-       "│<span style=\"color: #008080; text-decoration-color: #008080\">      test_precision       </span>│<span style=\"color: #800080; text-decoration-color: #800080\">    0.8187074661254883     </span>│\n",
-       "│<span style=\"color: #008080; text-decoration-color: #008080\">        test_recall        </span>│<span style=\"color: #800080; text-decoration-color: #800080\">    0.8857709169387817     </span>│\n",
-       "└───────────────────────────┴───────────────────────────┘\n",
-       "</pre>\n"
-      ],
-      "text/plain": [
-       "┏━━━━━━━━━━━━━━━━━━━━━━━━━━━┳━━━━━━━━━━━━━━━━━━━━━━━━━━━┓\n",
-       "┃\u001b[1m \u001b[0m\u001b[1m       Test metric       \u001b[0m\u001b[1m \u001b[0m┃\u001b[1m \u001b[0m\u001b[1m      DataLoader 0       \u001b[0m\u001b[1m \u001b[0m┃\n",
-       "┡━━━━━━━━━━━━━━━━━━━━━━━━━━━╇━━━━━━━━━━━━━━━━━━━━━━━━━━━┩\n",
-       "│\u001b[36m \u001b[0m\u001b[36m        test_acc         \u001b[0m\u001b[36m \u001b[0m│\u001b[35m \u001b[0m\u001b[35m   0.8482142686843872    \u001b[0m\u001b[35m \u001b[0m│\n",
-       "│\u001b[36m \u001b[0m\u001b[36m         test_f1         \u001b[0m\u001b[36m \u001b[0m│\u001b[35m \u001b[0m\u001b[35m   0.8422717452049255    \u001b[0m\u001b[35m \u001b[0m│\n",
-       "│\u001b[36m \u001b[0m\u001b[36m        test_loss        \u001b[0m\u001b[36m \u001b[0m│\u001b[35m \u001b[0m\u001b[35m   0.3162534534931183    \u001b[0m\u001b[35m \u001b[0m│\n",
-       "│\u001b[36m \u001b[0m\u001b[36m     test_precision      \u001b[0m\u001b[36m \u001b[0m│\u001b[35m \u001b[0m\u001b[35m   0.8187074661254883    \u001b[0m\u001b[35m \u001b[0m│\n",
-       "│\u001b[36m \u001b[0m\u001b[36m       test_recall       \u001b[0m\u001b[36m \u001b[0m│\u001b[35m \u001b[0m\u001b[35m   0.8857709169387817    \u001b[0m\u001b[35m \u001b[0m│\n",
-       "└───────────────────────────┴───────────────────────────┘\n"
-      ]
-     },
-     "metadata": {},
-     "output_type": "display_data"
-    },
-    {
-     "data": {
-      "text/plain": [
-       "[{'test_loss': 0.3162534534931183,\n",
-       "  'test_acc': 0.8482142686843872,\n",
-       "  'test_f1': 0.8422717452049255,\n",
-       "  'test_recall': 0.8857709169387817,\n",
-       "  'test_precision': 0.8187074661254883}]"
-      ]
-     },
-     "execution_count": 205,
-     "metadata": {},
-     "output_type": "execute_result"
-    }
-   ],
+   "outputs": [],
    "source": [
     "trainer.test(dataloaders=test_dataloader, ckpt_path='best')"
    ]
@@ -350,7 +127,7 @@
   {
    "cell_type": "code",
    "execution_count": null,
-   "id": "418763b1",
+   "id": "5293436b",
    "metadata": {},
    "outputs": [],
    "source": []
@@ -358,7 +135,7 @@
   {
    "cell_type": "code",
    "execution_count": null,
-   "id": "d2e55a3d",
+   "id": "37f1baa4",
    "metadata": {},
    "outputs": [],
    "source": []
